--- conflicted
+++ resolved
@@ -6,12 +6,7 @@
 from KDEpy.TreeKDE import TreeKDE
 from KDEpy.FFTKDE import FFTKDE
 
-<<<<<<< HEAD
-__version__ = "1.0.1"
-=======
-# If this is incremented, also increment in setup.py
-__version__ = "1.0.0"
->>>>>>> 14facd66
+__version__ = "1.0.2"
 __author__ = "tommyod"
 
 TreeKDE = TreeKDE
